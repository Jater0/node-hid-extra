--- conflicted
+++ resolved
@@ -1,38 +1,4 @@
 {
-<<<<<<< HEAD
-  "name": "node-hid",
-  "description": "USB HID device access library",
-  "version": "0.3.1",
-  "author": {
-    "name": "Hans Hübner",
-    "email": "hans.huebner@gmail.com",
-    "url": "https://github.com/hanshuebner"
-  },
-  "contributors": [
-    "Blake Miner <miner.blake@gmail.com>"
-  ],
-  "repository": {
-    "type": "git",
-    "url": "git://github.com/hanshuebner/node-hid.git"
-  },
-  "bundleDependencies": [
-    "hidapi"
-  ],
-  "scripts": {
-    "preupdate": "sh get-hidapi.sh",
-    "preinstall": "sh get-hidapi.sh",
-    "install": "sh install.sh"
-  },
-  "main": "./index.js",
-  "engines": {
-    "node": ">=0.8.0"
-  },
-  "license": "MIT/X11",
-  "dependencies": {
-    "nan": "^0.8.0"
-  },
-  "devDependencies": {}
-=======
     "name": "node-hid",
     "description": "USB HID device access library",
     "version": "0.3.2",
@@ -60,5 +26,4 @@
     "license": "MIT/X11",
     "dependencies": { },
     "devDependencies": {}
->>>>>>> d9833cef
 }